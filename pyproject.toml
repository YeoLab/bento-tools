[tool.poetry]
name = "bento-tools"
packages = [{ include = "bento" }]
include = [
    "bento/datasets/datasets.csv",
    "bento/models/**/*",
    "bento/tools/gene_sets/*",
]
version = "2.1.0a0"
description = "A toolkit for subcellular analysis of spatial transcriptomics data"
authors = ["Clarence Mah <ckmah@ucsd.edu>"]
license = "BSD-2-Clause"
readme = "README.md"

[tool.poetry.dependencies]
python = ">=3.9, <3.10"
anndata = "^0.9.2"
astropy = "^5.0"
geopandas = "^0.14.0"
matplotlib = "~3.7"
matplotlib-scalebar = "^0.8.1"
scanpy = "^1.9.1"
scipy = "^1.7.0"
seaborn = "^0.12.1"
Shapely = "^2.0.1"
Sphinx = { version = "^4.1.2", extras = ["docs"] }
sphinx-autobuild = { version = "^2021.3.14", extras = ["docs"] }
sphinx-book-theme = {version = "^1.0.0", extras = ["docs"] }
sphinx-gallery = { version = "^0.10.1", extras = ["docs"] }
statsmodels = "^0.13.2"
tqdm = "^4.64.0"
UpSetPlot = "^0.6.1"
emoji = "^1.7.0"
tensorly = "^0.7.0"
rasterio = "^1.3.0"
ipywidgets = "^8.0"
decoupler = "1.4.0"
MiniSom = "^2.3.0"
kneed = "^0.8.1"
adjustText = "^0.7.3"
sparse = "^0.13.0"
pandas = "^1.5.3"
xgboost = "2.0.0"
myst-nb = {version = "^0.17.1", extras = ["docs"]}
sphinx_design = {version = "^0.3.0", extras = ["docs"]}
<<<<<<< HEAD
rtree = "^1.0.1"
spatialdata = "0.0.15"
=======
rich = "^13.5.2"
>>>>>>> e18f90d0

[tool.poetry.extras]
docs = [
    "Sphinx",
    "sphinx-autobuild",
    "sphinx-book-theme",
    "sphinx-gallery",
    "myst-nb",
    "sphinx_design",
]

[tool.setuptools]
py_modules = []

[build-system]
requires = ["poetry-core>=1.0.0", 'setuptools']
build-backend = "poetry.core.masonry.api"<|MERGE_RESOLUTION|>--- conflicted
+++ resolved
@@ -43,12 +43,8 @@
 xgboost = "2.0.0"
 myst-nb = {version = "^0.17.1", extras = ["docs"]}
 sphinx_design = {version = "^0.3.0", extras = ["docs"]}
-<<<<<<< HEAD
 rtree = "^1.0.1"
 spatialdata = "0.0.15"
-=======
-rich = "^13.5.2"
->>>>>>> e18f90d0
 
 [tool.poetry.extras]
 docs = [
