<<<<<<< HEAD
from typing import List, Optional, Union
=======
import os
>>>>>>> e18f90d0
import pickle
import warnings

warnings.filterwarnings("ignore")

import bento
import numpy as np
import pandas as pd
import statsmodels.formula.api as sfm
from pandas.api.types import is_numeric_dtype
from patsy import PatsyError
from statsmodels.tools.sm_exceptions import PerfectSeparationError
from tqdm.auto import tqdm
from spatialdata._core.spatialdata import SpatialData

from .._constants import PATTERN_NAMES

tqdm.pandas()

def lp(
    sdata: SpatialData, 
    instance_key: str = "cell_boundaries",
    nucleus_key: str = "nucleus_boundaries",
    groupby: Optional[Union[str, List[str]]] = "gene"
):
    """Predict transcript subcellular localization patterns.
    Patterns include: cell edge, cytoplasmic, nuclear edge, nuclear, none

    Parameters
    ----------
    sdata : SpatialData
        Spatial formatted SpatialData object

    groupby : str or list of str, optional (default: None)
        Key in `sdata.points[points_key] to groupby, by default None. Always treats each cell separately

    Returns
    -------
    sdata : SpatialData
        .table.uns['lp']: DataFrame
            Localization pattern indicator matrix.
        .table.uns['lpp']: DataFrame
            Localization pattern probabilities.
    """

    if isinstance(groupby, str):
        groupby = [groupby]

    pattern_features = [ # Do not change order of features!
        f"{instance_key}_inner_proximity",
        f"{nucleus_key}_inner_proximity",
        f"{nucleus_key}_outer_proximity",
        f"{instance_key}_inner_asymmetry",
        f"{nucleus_key}_inner_asymmetry",
        f"{nucleus_key}_outer_asymmetry",
        "l_max",
        "l_max_gradient",
        "l_min_gradient",
        "l_monotony",
        "l_half_radius",
        "point_dispersion_norm",
        f"{nucleus_key}_dispersion_norm",
    ]


    # Compute features
    feature_key = f"{instance_key}_{'_'.join(groupby)}_features"
    if feature_key not in sdata.table.uns.keys() or not all(
        f in sdata.table.uns[feature_key].columns for f in pattern_features
    ):
        bento.tl.analyze_points(
            sdata,
            instance_key,
            ["proximity", "asymmetry", "ripley", "point_dispersion_norm"],
            groupby=groupby,
            recompute=True,
        )
        bento.tl.analyze_points(
            sdata,
            nucleus_key,
            ["proximity", "asymmetry", "shape_dispersion_norm"],
            groupby=groupby,
            recompute=True,
        )

    X_df = sdata.table.uns[feature_key][pattern_features]

    # Load trained model
    model_path = os.path.join(os.path.split(bento.__file__)[0], "models", "rf_calib_20220514.pkl")
    model = pickle.load(open(model_path, "rb"))

    # Compatibility with newer versions of scikit-learn
    for cls in model.calibrated_classifiers_:
        cls.estimator = cls.base_estimator

    # Predict patterns
    pattern_prob = pd.DataFrame(
        model.predict_proba(X_df.values),
        columns=PATTERN_NAMES,
    )

    # Add cell and groupby identifiers
    pattern_prob.index = sdata.table.uns[feature_key].set_index([instance_key, *groupby]).index

    # Threshold probabilities to get indicator matrix
    thresholds = [0.45300, 0.43400, 0.37900, 0.43700, 0.50500]
    indicator_df = (pattern_prob >= thresholds).replace({True: 1, False: 0})

    sdata.table.uns["lp"] = indicator_df.reset_index()
    sdata.table.uns["lpp"] = pattern_prob.reset_index()

def lp_stats(sdata: SpatialData, instance_key: str = "cell_boundaries"):
    """Computes frequencies of localization patterns across cells and genes.

    Parameters
    ----------
    sdata : SpatialData
        Spatial formatted SpatialData object.
    instance_key : str
        cell boundaries instance key

    Returns
    -------
    sdata : SpatialData
        .table.uns['lp_stats']: DataFrame of localization pattern frequencies.
    """
    lp = sdata.table.uns["lp"]

    cols = lp.columns
    groupby = list(cols[~cols.isin(PATTERN_NAMES)])
    groupby.remove(instance_key)

    g_pattern_counts = lp.groupby(groupby).apply(lambda df: df[PATTERN_NAMES].sum().astype(int))
    sdata.table.uns["lp_stats"] = g_pattern_counts

def _lp_logfc(sdata, instance_key, phenotype=None):
    """Compute pairwise log2 fold change of patterns between groups in phenotype.

    Parameters
    ----------
    data : SpatialData
        Spatial formatted SpatialData object.
    instance_key: str
        cell boundaries instance key
    phenotype : str
        Variable grouping cells for differential analysis. Must be in sdata.shapes["cell_boundaries"].columns.

    Returns
    -------
    gene_fc_stats : DataFrame
        log2 fold change of patterns between groups in phenotype.
    """
    stats = sdata.table.uns["lp_stats"]

    if phenotype not in sdata.shapes[instance_key].columns:
        raise ValueError("Phenotype is invalid.")

    phenotype_vector = sdata.shapes[instance_key][phenotype]

    pattern_df = sdata.table.uns["lp"].copy()
    groups_name = stats.index.name

    gene_fc_stats = []
    for c in PATTERN_NAMES:
        # save pattern frequency to new column, one for each group
        group_freq = (
            pattern_df.pivot(index=instance_key, columns=groups_name, values=c)
            .replace("none", np.nan)
            .astype(float)
            .groupby(phenotype_vector)
            .sum()
            .T
        )

        def log2fc(group_col):
            """
            Return
            ------
            log2fc : int
                log2fc of group_count / rest, pseudocount of 1
            group_count : int
            rest_mean_count : int
            """
            group_name = group_col.name
            rest_cols = group_freq.columns[group_freq.columns != group_name]
            rest_mean = group_freq[rest_cols].mean(axis=1)

            # log2fc(group frequency / mean other frequency)
            log2fc = np.log2((group_col + 1) / (rest_mean + 1))
            results = log2fc.to_frame("log2fc")
            results["phenotype"] = group_name
            return results

        # Compute log2fc of group / mean(rest) for each group
        p_fc = []
        for g in group_freq.columns:
            p_fc.append(log2fc(group_freq[g]))

        p_fc = pd.concat(p_fc)
        p_fc["pattern"] = c

        gene_fc_stats.append(p_fc)

    gene_fc_stats = pd.concat(gene_fc_stats)

    gene_fc_stats = gene_fc_stats.reset_index()

    return gene_fc_stats

def _lp_diff_gene(cell_by_pattern, phenotype_series, instance_key):
    """Perform pairwise comparison between groupby and every class.

    Parameters
    ----------
    cell_by_pattern : DataFrame
        Cell by pattern matrix.
    phenotype_series : Series
        Series of cell groupings.
    instance_key : str
        cell boundaries instance key

    Returns
    -------
    DataFrame
        Differential localization test results. [# of patterns, ]
    """
    cell_by_pattern = cell_by_pattern.dropna().reset_index(drop=True)

    # One hot encode categories
    group_dummies = pd.get_dummies(phenotype_series)
    group_names = group_dummies.columns.tolist()
    group_data = cell_by_pattern.set_index(instance_key).join(group_dummies, how='inner')
    group_data.columns = group_data.columns.astype(str)

    # Perform one group vs rest logistic regression
    results = []
    for g in group_names:
        try:
            res = sfm.logit(
                formula=f"{g} ~ {' + '.join(PATTERN_NAMES)}", data=group_data
            ).fit(disp=0)

            # Look at marginal effect of each pattern coefficient
            r = res.get_margeff(dummy=True).summary_frame()
            r["phenotype"] = g

            r.columns = [
                "dy/dx",
                "std_err",
                "z",
                "pvalue",
                "ci_low",
                "ci_high",
                "phenotype",
            ]
            r = r.reset_index().rename({"index": "pattern"}, axis=1)

            results.append(r)
        except (
            np.linalg.LinAlgError,
            ValueError,
            PerfectSeparationError,
            PatsyError,
        ) as e:
            continue

    if len(results) > 0:
        results = pd.concat(results)

    return results if len(results) > 0 else None

def lp_diff_discrete(
    sdata: SpatialData,
    instance_key: str = "cell_boundaries", 
    phenotype: str = None
):
    """Gene-wise test for differential localization across phenotype of interest.

    Parameters
    ----------
    sdata : SpatialData
        Spatial formatted SpatialData object.
    instance_key : str
        cell boundaries instance key
    phenotype : str
        Variable grouping cells for differential analysis. Must be in sdata.shape["cell_boundaries].columns.

    Returns
    -------
    sdata : SpatialData
        Spatial formatted SpatialData object.
        .table.uns['diff_{phenotype}'] : DataFrame
            Long DataFrame with differential localization test results across phenotype groups.
    """
    stats = sdata.table.uns["lp_stats"]

    # Retrieve cell phenotype
    phenotype_series = sdata.shapes[instance_key][phenotype]
    if is_numeric_dtype(phenotype_series):
        raise KeyError(f"Phenotype dtype must not be numeric | dtype: {phenotype_series.dtype}")

    # [Sample by patterns] where sample id = [cell, group] pair
    pattern_df = sdata.table.uns["lp"].copy()
    groups_name = stats.index.name

    diff_output = (
        pattern_df.groupby(groups_name)
        .progress_apply(lambda gp: _lp_diff_gene(gp, phenotype_series, instance_key))
        .reset_index()
    )

    # FDR correction
    diff_output["padj"] = diff_output["pvalue"] * diff_output[groups_name].nunique()

    results = diff_output.dropna()

    # -log10pvalue, padj
    results["-log10p"] = -np.log10(results["pvalue"].astype(np.float32))
    results["-log10padj"] = -np.log10(results["padj"].astype(np.float32))

    # Cap significance values
    results.loc[results["-log10p"] == np.inf, "-log10p"] = results.loc[results["-log10p"] != np.inf]["-log10p"].max()
    results.loc[results["-log10padj"] == np.inf, "-log10padj"] = results.loc[results["-log10padj"] != np.inf]["-log10padj"].max()

    # Group-wise log2 fold change values
    log2fc_stats = _lp_logfc(sdata, instance_key, phenotype)

    # Join log2fc results to p value df
    results = (
        results.set_index([groups_name, "pattern", "phenotype"])
        .join(log2fc_stats.set_index([groups_name, "pattern", "phenotype"]))
        .reset_index()
    )

    # Sort results
    results = results.sort_values("pvalue").reset_index(drop=True)
    del results["level_1"]
    # Save back to SpatialData
    sdata.table.uns[f"diff_{phenotype}"] = results

def lp_diff_continuous(
    sdata: SpatialData,
    instance_key: str = "cell_boundaries",
    phenotype: str = None
):
    """Gene-wise test for differential localization across phenotype of interest.

    Parameters
    ----------
    sdata : SpatialData
        Spatial formatted SpatialData object.
    instance_key : str
        cell boundaries instance key
    phenotype : str
        Variable grouping cells for differential analysis. Must be in sdata.shape["cell_boundaries].columns.

    Returns
    -------
    sdata : SpatialData
        Spatial formatted SpatialData object.
        .table.uns['diff_{phenotype}'] : DataFrame
            Long DataFrame with differential localization test results across phenotype groups.
    """
    stats = sdata.table.uns["lp_stats"]
    lpp = sdata.table.uns["lpp"]
    # Retrieve cell phenotype
    phenotype_series = sdata.shapes[instance_key][phenotype]


    pattern_dfs = {}
    # Compute correlation for each point group along cells
    for p in PATTERN_NAMES:
        groups_name = stats.index.name
        p_labels = lpp.pivot(index=instance_key, columns=groups_name, values=p)
        p_corr = p_labels.corrwith(phenotype_series, axis=0, drop=True)

        pattern_df = pd.DataFrame(p_corr).reset_index(drop = False)
        pattern_df.insert(loc = 1, column = 'pattern', value = p)
        pattern_df = pattern_df.rename(columns = {0:'pearson_correlation'})
        pattern_dfs[p] = pattern_df
    
    # Concatenate all pattern_dfs into one
    pattern_dfs = (
        pd.concat(pattern_dfs.values(), ignore_index=True)
        .sort_values(by=['pearson_correlation'], ascending=False)
        .reset_index(drop=True)
        )
        
    pattern_dfs = pattern_dfs.loc[~pattern_dfs['pearson_correlation'].isna()]
    sdata.table.uns[f"diff_{phenotype}"] = pattern_dfs<|MERGE_RESOLUTION|>--- conflicted
+++ resolved
@@ -1,8 +1,4 @@
-<<<<<<< HEAD
 from typing import List, Optional, Union
-=======
-import os
->>>>>>> e18f90d0
 import pickle
 import warnings
 
