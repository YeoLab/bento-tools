--- conflicted
+++ resolved
@@ -2,27 +2,20 @@
 import pandas as pd
 import altair as alt
 
-<<<<<<< HEAD
 def spots(data, width=400, height=400, path='', downsample=1.0, genes=[]):
-=======
-def spots(data, width=800, height=800, path=''):
->>>>>>> d52d94f2
-    """
-    """
-    # TODO convert for mark_circle? geoshape point size is buggy
+
     # TODO add side histograms
     if len(genes) > 0:
-        points_df = data['points'][data['points']['gene'].isin(genes)]
+        points = data['points'][data['points']['gene'].isin(genes)]
     else:
-        points_df = data['points']
+        points = data['points']
 
-<<<<<<< HEAD
-    point_chart = alt.Chart(points_df.sample(frac=downsample)).mark_geoshape().encode(
-=======
-    point_chart = alt.Chart(data['points']).mark_circle(size=5).encode(
+    # Downsample points
+    points = points.sample(frac=downsample)
+        
+    point_chart = alt.Chart(points).mark_circle(size=5).encode(
         longitude='x:Q',
         latitude='y:Q',
->>>>>>> d52d94f2
         color='gene',
     )
 
