--- conflicted
+++ resolved
@@ -8,12 +8,7 @@
 
 from ..geometry import get_points
 from ._layers import _raster, _scatter, _hist, _kde, _polygons
-<<<<<<< HEAD
 from ._utils import savefig
-=======
-from ._utils import savefig, vec2color
-from .._utils import sync
->>>>>>> e18f90d0
 from ._colors import red2blue, red2blue_dark
 
 def _prepare_points_df(sdata, semantic_vars=None, hue=None, hue_order=None):
@@ -116,17 +111,7 @@
     fname=None,
     **kwargs,
 ):
-<<<<<<< HEAD
     
-=======
-    # Default use first obs batch
-    if batch is None:
-        batch = data.obs["batch"].iloc[0]
-    adata = data[data.obs["batch"] == batch]
-    sync(adata)
-    title = f"batch {batch}" if not title else title
-
->>>>>>> e18f90d0
     ax = _setup_ax(
         ax=ax,
         dx=dx,
@@ -160,15 +145,6 @@
     fname=None,
     **kwargs,
 ):
-<<<<<<< HEAD
-=======
-    # Default use first obs batch
-    if batch is None:
-        batch = data.obs["batch"].iloc[0]
-    adata = data[data.obs["batch"] == batch]
-    sync(adata)
-    title = f"batch {batch}" if title is None else title
->>>>>>> e18f90d0
 
     ax = _setup_ax(
         ax=ax,
@@ -186,108 +162,7 @@
     elif kind == "kde":
         _kde(points, hue=hue, ax=ax, **kwargs)
 
-<<<<<<< HEAD
     _shapes(sdata, shapes=shapes, hide_outside=hide_outside, ax=ax, sync_shapes=sync_shapes, **shape_kws)
-=======
-    _shapes(adata, shapes=shapes, hide_outside=hide_outside, ax=ax, **shape_kws)
-
-
-@savefig
-def flux(
-    data,
-    dims=[0, 1, 2],
-    alpha=True,
-    batch=None,
-    res=1,
-    shapes=None,
-    hide_outside=True,
-    axis_visible=False,
-    frame_visible=True,
-    title=None,
-    dx=0.1,
-    units="um",
-    square=False,
-    ax=None,
-    shape_kws=dict(),
-    fname=None,
-    **kwargs,
-):
-    # Default use first obs batch
-    if batch is None:
-        batch = data.obs["batch"].iloc[0]
-    adata = data[data.obs["batch"] == batch]
-    sync(adata)
-    title = f"batch {batch}" if not title else title
-
-    ax = _setup_ax(
-        ax=ax,
-        dx=dx,
-        units=units,
-        square=square,
-        axis_visible=axis_visible,
-        frame_visible=frame_visible,
-        title=title,
-    )
-
-    adata.uns["flux_color"] = vec2color(
-        adata.uns["flux_embed"][:, dims], alpha_vec=adata.uns["flux_counts"]
-    )
-
-    _raster(adata, res=res, color="flux_color", alpha=alpha, ax=ax, **kwargs)
-    _shapes(adata, shapes=shapes, hide_outside=hide_outside, ax=ax, **shape_kws)
-
-
-@savefig
-def fe(
-    data,
-    gs,
-    batch=None,
-    res=1,
-    alpha=True,
-    shapes=None,
-    cmap=None,
-    cbar=True,
-    hide_outside=True,
-    axis_visible=False,
-    frame_visible=True,
-    title=None,
-    dx=0.1,
-    units="um",
-    square=False,
-    ax=None,
-    shape_kws=dict(),
-    fname=None,
-    **kwargs,
-):
-    # Default use first obs batch
-    if batch is None:
-        batch = data.obs["batch"].iloc[0]
-    adata = data[data.obs["batch"] == batch]
-    sync(adata)
-    title = f"batch {batch}" if not title else title
-
-    ax = _setup_ax(
-        ax=ax,
-        dx=dx,
-        units=units,
-        square=square,
-        axis_visible=axis_visible,
-        frame_visible=frame_visible,
-        title=title,
-    )
-
-    if cmap is None:
-        if sns.axes_style()["axes.facecolor"] == "white":
-            cmap = red2blue
-        elif sns.axes_style()["axes.facecolor"] == "black":
-            cmap = red2blue_dark
-
-    _raster(
-        adata, res=res, color=gs, alpha=alpha, cmap=cmap, cbar=cbar, ax=ax, **kwargs
-    )
-    _shapes(adata, shapes=shapes, hide_outside=hide_outside, ax=ax, **shape_kws)
-
->>>>>>> e18f90d0
 
 @savefig
 def shapes(
@@ -307,15 +182,6 @@
     fname=None,
     **kwargs,
 ):
-<<<<<<< HEAD
-=======
-    # Default use first obs batch
-    if batch is None:
-        batch = data.obs["batch"].iloc[0]
-    adata = data[data.obs["batch"] == batch]
-    sync(adata)
-    title = f"batch {batch}" if not title else title
->>>>>>> e18f90d0
 
     ax = _setup_ax(
         ax=ax,
@@ -492,11 +358,7 @@
     title=None,
     dx=0.1,
     ax=None,
-<<<<<<< HEAD
     sync_shapes=False,
-=======
-    legend=True,
->>>>>>> e18f90d0
     fname=None,
     **kwargs,
 ):
@@ -540,36 +402,6 @@
             sync_shapes=sync_shapes,
             **shape_kws,
         )
-<<<<<<< HEAD
         
     # Plot base cell and nucleus shapes
-    shapes(sdata, ax=ax, fname=fname)
-=======
-
-        # Add to legend
-        if legend:
-            plt.plot(
-                [],
-                [],
-                color=c,
-                label="_".join(s.split("_")[:-1]),
-                marker="s",
-                linestyle="none",
-            )
-
-    if legend:
-        plt.legend()
-
-    # Plot base cell and nucleus shapes
-    shapes(
-        data,
-        batch=batch,
-        ax=ax,
-        hide_outside=hide_outside,
-        axis_visible=axis_visible,
-        frame_visible=frame_visible,
-        title=title,
-        dx=dx,
-        fname=fname,
-    )
->>>>>>> e18f90d0
+    shapes(sdata, ax=ax, fname=fname)